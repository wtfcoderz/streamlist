package main

import (
	"crypto/rand"
	"crypto/sha512"
	"crypto/tls"
	"encoding/hex"
	"flag"
	"fmt"
	"net"
	"net/http"
	"net/url"
	"os"
	"path/filepath"
	"strings"
	"time"

	"github.com/streamlist/streamlist/internal/archiver"
	"github.com/streamlist/streamlist/internal/logtailer"

	"go.uber.org/zap"
	"go.uber.org/zap/zapcore"

	"github.com/julienschmidt/httprouter"
	"golang.org/x/crypto/acme/autocert"
)

var (
	cli = flag.NewFlagSet(os.Args[0], flag.ExitOnError)

	// flags
	backlink               string
	datadir                string
	debug                  bool
	httpAddr               string
	httpAdmins             arrayFlags
	httpAdminUsers         []string
	httpReadOnlys          arrayFlags
	httpHost               string
	httpPrefix             string
	letsencrypt            bool
	reverseProxyAuthHeader string
	reverseProxyAuthIP     string

	// set based on httpAddr
	httpIP   string
	httpPort string

	// logging
	logger  *zap.SugaredLogger
	logtail *logtailer.Logtailer

	// archiver
	archive *archiver.Archiver

	// config
	config *Config

	// version
	version string
)

func init() {
	dbInit()
	cli.StringVar(&backlink, "backlink", "", "backlink (optional)")
	cli.StringVar(&datadir, "data-dir", "/data", "data directory")
	cli.BoolVar(&debug, "debug", false, "debug mode")
	cli.StringVar(&httpAddr, "http-addr", ":80", "listen address")
	cli.Var(&httpAdmins, "http-admin", "HTTP basic auth user/password for admins.")
	cli.Var(&httpReadOnlys, "http-read-only", "HTTP basic auth user/password for read only users.")
	cli.StringVar(&httpHost, "http-host", "", "HTTP host")
	cli.StringVar(&httpPrefix, "http-prefix", "/streamlist", "HTTP URL prefix (not actually supported yet!)")
	cli.BoolVar(&letsencrypt, "letsencrypt", false, "enable TLS using Let's Encrypt")
	cli.StringVar(&reverseProxyAuthHeader, "reverse-proxy-header", "X-Authenticated-User", "reverse proxy auth header")
	cli.StringVar(&reverseProxyAuthIP, "reverse-proxy-ip", "", "reverse proxy auth IP")
}

func main() {
	var err error

	cli.Parse(os.Args[1:])

	// Create users in db if not exists, or set password and role if needed
	for _, httpUser := range httpAdmins {
		split := strings.Split(httpUser, ":")
		httpUsername := split[0]
		httpUserPassword := split[1]
		hasher := sha512.New()
		hasher.Write([]byte(httpUserPassword))
		httpAdminUsers = append(httpAdminUsers, httpUsername)
		var user User
		db.Where(User{Username: httpUsername}).Assign(User{Password: hex.EncodeToString(hasher.Sum(nil)), Role: "admin"}).FirstOrCreate(&user)
	}
	for _, httpUser := range httpReadOnlys {
		split := strings.Split(httpUser, ":")
		httpUsername := split[0]
		httpUserPassword := split[1]
		hasher := sha512.New()
		hasher.Write([]byte(httpUserPassword))
		var user User
		db.Where(User{Username: httpUsername}).Assign(User{Password: hex.EncodeToString(hasher.Sum(nil)), Role: "readonly"}).FirstOrCreate(&user)
	}

	// logtailer
	logtail, err = logtailer.NewLogtailer(200 * 1024)
	if err != nil {
		panic(err)
	}

	// logger
	atomlevel := zap.NewAtomicLevel()
	l := zap.New(
		zapcore.NewCore(
			zapcore.NewConsoleEncoder(zap.NewProductionEncoderConfig()),
			zapcore.NewMultiWriteSyncer(zapcore.Lock(zapcore.AddSync(os.Stdout)), logtail),
			atomlevel,
		),
	)
	defer l.Sync()
	logger = l.Sugar()

	// debug logging
	if debug {
		atomlevel.SetLevel(zap.DebugLevel)
	}
	logger.Debugf("debug logging is enabled")

	// config
	config, err = NewConfig("config.json")
	if err != nil {
		logger.Fatal(err)
	}

	// archiver
	archive = archiver.NewArchiver(datadir, 2, logger)

	// datadir
	datadir = filepath.Clean(datadir)
	if _, err := os.Stat(datadir); err != nil {
		logger.Debugf("creating datadir %q", datadir)
		if err := os.MkdirAll(datadir, 0755); err != nil {
			logger.Fatal(err)
		}
	}

	// remove any temporary transcode files
	tmpfiles, _ := filepath.Glob(datadir + "/*.transcoding")
	for _, tmpfile := range tmpfiles {
		logger.Debugf("removing %q", tmpfile)
		if err := os.Remove(tmpfile); err != nil {
			logger.Errorf("removing %q failed: %s", tmpfile, err)
		}
	}

	// usage
	usage := func(msg string) {
		fmt.Fprintf(os.Stderr, "ERROR: "+msg+"\n\n")
		fmt.Fprintf(os.Stderr, "Usage: %s --http-host music.example.com --http-admin 'admin:$ecUrePas$0rd'\n\n", os.Args[0])
		cli.PrintDefaults()
		os.Exit(1)
	}

	// http admin
	if httpAdmins == nil && reverseProxyAuthIP == "" {
		usage("the --http-admin or the --reverseProxyAuthIP flag is required")
	}

	// http host
	if httpHost == "" {
		usage("the --http-host flag is required")
	}
	httpPrefix = strings.TrimRight(httpPrefix, "/")

	// http port
	httpIP, httpPort, err := net.SplitHostPort(httpAddr)
	if err != nil {
		usage("invalid --http-addr")
	}

	//
	// Routes
	//
	r := httprouter.New()
	r.RedirectTrailingSlash = false
	r.RedirectFixedPath = false
	r.HandleMethodNotAllowed = false

	// Handlers
	r.GET("/", log(auth(index, "readonly")))
	r.GET(prefix("/logs"), log(auth(logs, "admin")))
	r.GET(prefix("/"), log(auth(home, "readonly")))

<<<<<<< HEAD
        // Login
        r.GET(prefix("/login"), log(auth(loginPage, "none")))
        r.POST(prefix("/login"), log(auth(login, "none")))
=======
	// User
	//r.GET(prefix("/user/create"), log(auth(createUser, "none")))
>>>>>>> 79d43611

	// Library
	r.GET(prefix("/library"), log(auth(library, "readonly")))

	// Media
	r.GET(prefix("/media/thumbnail/:media"), log(auth(thumbnailMedia, "readonly")))
	r.GET(prefix("/media/view/:media"), log(auth(viewMedia, "readonly")))
	r.GET(prefix("/media/delete/:media"), log(auth(deleteMedia, "admin")))
	r.GET(prefix("/media/access/:filename"), auth(streamMedia, "readonly"))
	r.GET(prefix("/media/download/:filename"), auth(downloadMedia, "readonly"))

	// Publicly accessible streaming (using playlist id as "auth")
	r.GET(prefix("/stream/:list/:filename"), auth(streamMedia, "none"))

	// Import
	r.GET(prefix("/import"), log(auth(importHandler, "admin")))

	// Archiver
	r.GET(prefix("/archiver/jobs"), auth(archiverJobs, "admin"))
	r.POST(prefix("/archiver/save/:id"), log(auth(archiverSave, "admin")))
	r.GET(prefix("/archiver/cancel/:id"), log(auth(archiverCancel, "admin")))

	// List
	r.GET(prefix("/create"), log(auth(createList, "admin")))
	r.POST(prefix("/create"), log(auth(createList, "admin")))
	r.POST(prefix("/add/:list/:media"), log(auth(addMediaList, "admin")))
	r.POST(prefix("/remove/:list/:media"), log(auth(removeMediaList, "admin")))
	r.GET(prefix("/remove/:list/:media"), log(auth(removeMediaList, "admin")))

	r.GET(prefix("/edit/:id"), log(auth(editList, "admin")))
	r.POST(prefix("/edit/:id"), log(auth(editList, "admin")))
	r.GET(prefix("/shuffle/:id"), log(auth(shuffleList, "admin")))
	r.GET(prefix("/play/:id"), log(auth(playList, "none")))
	r.GET(prefix("/m3u/:id"), log(auth(m3uList, "none")))
	r.GET(prefix("/podcast/:id"), log(auth(podcastList, "none")))

	r.POST(prefix("/config"), log(auth(configHandler, "admin")))

	r.GET(prefix("/delete/:id"), log(auth(deleteList, "admin")))

	// API
	r.GET(prefix("/v1/status"), log(auth(v1status, "none")))

	// Assets
	r.GET(prefix("/static/*path"), auth(staticAsset, "none"))
	r.GET(prefix("/logo.png"), log(auth(logo, "none")))

	//
	// Server
	//
	httpTimeout := 48 * time.Hour
	maxHeaderBytes := 10 * (1024 * 1024) // 10 MB

	// Plain text web server.
	if !letsencrypt {
		plain := &http.Server{
			Handler:        r,
			Addr:           httpAddr,
			WriteTimeout:   httpTimeout,
			ReadTimeout:    httpTimeout,
			MaxHeaderBytes: maxHeaderBytes,
		}

		hostport := net.JoinHostPort(httpHost, httpPort)
		if httpPort == "80" {
			hostport = httpHost
		}
		logger.Infof("Streamlist (version: %s) %s", version, &url.URL{
			Scheme: "http",
			Host:   hostport,
			Path:   httpPrefix + "/",
		})

		logger.Fatal(plain.ListenAndServe())
	}

	// Let's Encrypt TLS mode

	// http redirect to https
	go func() {
		redir := httprouter.New()
		redir.GET("/*path", func(w http.ResponseWriter, r *http.Request, ps httprouter.Params) {
			r.URL.Scheme = "https"
			r.URL.Host = net.JoinHostPort(httpHost, httpPort)
			http.Redirect(w, r, r.URL.String(), http.StatusFound)
		})

		plain := &http.Server{
			Handler:        redir,
			Addr:           net.JoinHostPort(httpIP, "80"),
			WriteTimeout:   httpTimeout,
			ReadTimeout:    httpTimeout,
			MaxHeaderBytes: maxHeaderBytes,
		}
		if err := plain.ListenAndServe(); err != nil {
			logger.Warnf("skipping redirect http port 80 to https port %s (%s)", httpPort, err)
		}
	}()

	// autocert
	m := autocert.Manager{
		Prompt:     autocert.AcceptTOS,
		Cache:      autocert.DirCache(filepath.Join(datadir, ".autocert")),
		HostPolicy: autocert.HostWhitelist(httpHost, "www."+httpHost),
	}

	// TLS
	tlsConfig := tls.Config{
		GetCertificate: m.GetCertificate,
		NextProtos:     []string{"http/1.1"},
		Rand:           rand.Reader,
		PreferServerCipherSuites: true,
		MinVersion:               tls.VersionTLS12,
		CipherSuites: []uint16{
			tls.TLS_ECDHE_ECDSA_WITH_AES_256_GCM_SHA384,
			tls.TLS_ECDHE_ECDSA_WITH_CHACHA20_POLY1305,
			tls.TLS_ECDHE_ECDSA_WITH_AES_128_GCM_SHA256,

			tls.TLS_ECDHE_RSA_WITH_AES_256_GCM_SHA384,
			tls.TLS_ECDHE_RSA_WITH_CHACHA20_POLY1305,
			tls.TLS_ECDHE_RSA_WITH_AES_128_GCM_SHA256,
		},
	}

	// Override default for TLS.
	if httpPort == "80" {
		httpPort = "443"
		httpAddr = net.JoinHostPort(httpIP, httpPort)
	}

	secure := &http.Server{
		Handler:        r,
		Addr:           httpAddr,
		WriteTimeout:   httpTimeout,
		ReadTimeout:    httpTimeout,
		MaxHeaderBytes: maxHeaderBytes,
	}

	// Enable TCP keep alives on the TLS connection.
	tcpListener, err := net.Listen("tcp", httpAddr)
	if err != nil {
		logger.Fatalf("listen failed: %s", err)
		return
	}
	tlsListener := tls.NewListener(tcpKeepAliveListener{tcpListener.(*net.TCPListener)}, &tlsConfig)

	hostport := net.JoinHostPort(httpHost, httpPort)
	if httpPort == "443" {
		hostport = httpHost
	}
	logger.Infof("Streamlist (version: %s) %s", version, &url.URL{
		Scheme: "https",
		Host:   hostport,
		Path:   httpPrefix + "/",
	})
	logger.Fatal(secure.Serve(tlsListener))
}

type tcpKeepAliveListener struct {
	*net.TCPListener
}

func (l tcpKeepAliveListener) Accept() (c net.Conn, err error) {
	tc, err := l.AcceptTCP()
	if err != nil {
		return
	}
	tc.SetKeepAlive(true)
	tc.SetKeepAlivePeriod(10 * time.Minute)
	return tc, nil
}

type arrayFlags []string

func (i *arrayFlags) String() string {
	return "my string representation"
}

func (i *arrayFlags) Set(value string) error {
	*i = append(*i, value)
	return nil
}<|MERGE_RESOLUTION|>--- conflicted
+++ resolved
@@ -190,14 +190,9 @@
 	r.GET(prefix("/logs"), log(auth(logs, "admin")))
 	r.GET(prefix("/"), log(auth(home, "readonly")))
 
-<<<<<<< HEAD
         // Login
         r.GET(prefix("/login"), log(auth(loginPage, "none")))
         r.POST(prefix("/login"), log(auth(login, "none")))
-=======
-	// User
-	//r.GET(prefix("/user/create"), log(auth(createUser, "none")))
->>>>>>> 79d43611
 
 	// Library
 	r.GET(prefix("/library"), log(auth(library, "readonly")))
