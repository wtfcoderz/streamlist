--- conflicted
+++ resolved
@@ -17,24 +17,6 @@
         <script src="/streamlist/static/jquery.min.js"></script>
         <script src="/streamlist/static/semantic/semantic.min.js"></script>
     </head>
-<<<<<<< HEAD
-    <body>
-        <div class="navmenu ui secondary menu">
-            {{if $.Backlink}}
-                {{if eq $.Section "play"}}
-                    <a class="item" href="/streamlist/"><i class="chevron left icon"></i></a>
-                {{else if eq $.Section "view"}}
-                    <a class="item" href="/streamlist/library"><i class="chevron left icon"></i></a>
-                {{else}}
-                    <a class="item" href="{{.Backlink}}"><i class="chevron left icon"></i></a>
-                {{end}}
-            {{end}}
-            <a class="item" href="/streamlist/">
-                <img src="/streamlist/static/logo.png">
-            </a>
-            {{if $.User}}
-                <a class="item {{if eq $.Section "home" "edit"}}active{{end}}" href="/streamlist/">
-=======
     <body class="site">
         {{if $.User}}
         <div class="ui fixed inverted menu">
@@ -52,7 +34,6 @@
                     <img src="/streamlist/static/logo.png">
                 </a>
                 <a class="item {{if eq $.Section "home" "edit"}}{{end}}" href="/streamlist/">
->>>>>>> bacc3783
                     Playlists
                 </a>
                 <a class="item {{if eq $.Section "library"}}{{end}}" href="/streamlist/library">
@@ -63,14 +44,9 @@
                       Import
                   </a>
                 {{end}}
-<<<<<<< HEAD
-            {{end}}
-        </div>
-=======
             </div>
         </div>
         {{end}}
->>>>>>> bacc3783
 
         <div class="ui main container">
         {{with $message := $.Request.FormValue "message"}}
